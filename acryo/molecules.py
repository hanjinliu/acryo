from __future__ import annotations
<<<<<<< HEAD
from typing import Iterable, TYPE_CHECKING, Iterator
=======
from pathlib import Path
from typing import Iterable, TYPE_CHECKING, Union
>>>>>>> 38ae5ebc
import numpy as np
from numpy.typing import ArrayLike, NDArray
import polars as pl
from scipy.spatial.transform import Rotation
from ._types import nm

if TYPE_CHECKING:
    from typing_extensions import Self
    from pandas.core.groupby.generic import GroupBy

_CSV_COLUMNS = ["z", "y", "x", "zvec", "yvec", "xvec"]
PathLike = Union[str, Path, bytes]


class Molecules:
    """
    Object that represents position- and orientation-defined molecules.

    Positions are represented by a (N, 3) ``np.ndarray`` and orientations
    are represented by a ``scipy.spatial.transform.Rotation`` object.
    Features of each molecule can also be recorded by the ``features``
    property.

    Parameters
    ----------
    pos : ArrayLike
        Moleculs positions.
    rot : scipy.spatial.transform.Rotation object
        Molecule orientations.
    features : dataframe, optional
        Molecule features.
    """

    def __init__(
        self,
        pos: ArrayLike,
        rot: Rotation | None = None,
        features: pl.DataFrame | ArrayLike | dict[str, ArrayLike] | None = None,
    ):
        pos = np.atleast_2d(pos)

        if pos.shape[1] != 3:
            raise ValueError("Shape of pos must be (N, 3).")

        if rot is None:
            quat = np.stack([np.array([0, 0, 0, 1])] * pos.shape[0], axis=0)
            rot = Rotation.from_quat(quat)
        elif pos.shape[0] != len(rot):
            raise ValueError(
                f"Length mismatch. There are {pos.shape[0]} molecules but {len(rot)} "
                "rotation were given."
            )

        self._pos = pos
        self._rotator = rot
        self._features: pl.DataFrame | None = None
        self.features = features

    def __repr__(self) -> str:
        return f"{self.__class__.__name__}(n={len(self)})"

    @classmethod
    def empty(cls, feature_labels: Iterable[str]):
        return cls(
            np.zeros((0, 3)), None, pd.DataFrame(None, columns=list(feature_labels))
        )

    @classmethod
    def from_axes(
        cls,
        pos: np.ndarray,
        z: np.ndarray | None = None,
        y: np.ndarray | None = None,
        x: np.ndarray | None = None,
    ) -> Self:
        """Construct molecule cloud with orientation from two of their local axes."""
        pos = np.atleast_2d(pos)

        if sum((_ax is not None) for _ax in [z, y, x]) != 2:
            raise TypeError("You must specify two out of z, y, and x.")

        # NOTE: np.cross assumes vectors are in xyz order. However, all the arrays here
        # are defined in zyx order. To build right-handed coordinates, we must invert
        # signs when using np.cross.
        if z is None:
            if x is None or y is None:
                raise TypeError("Two of x, y, z is needed.")
            x = np.atleast_2d(x)
            y = np.atleast_2d(y)
            z = cross(x, y, axis=1)
        elif y is None:
            if x is None or z is None:
                raise TypeError("Two of x, y, z is needed.")
            z = np.atleast_2d(z)
            x = np.atleast_2d(x)
            y = cross(z, x, axis=1)

        rotator = axes_to_rotator(z, y)
        return cls(pos, rotator)

    @classmethod
    def from_euler(
        cls,
        pos: np.ndarray,
        angles: ArrayLike,
        seq: str = "ZXZ",
        degrees: bool = False,
        order: str = "xyz",
        features: pl.DataFrame | None = None,
    ) -> Self:
        """Create molecules from Euler angles."""
        if order == "xyz":
            rotator = from_euler_xyz_coords(angles, seq, degrees)
        elif order == "zyx":
            rotator = Rotation.from_euler(seq, angles, degrees)
        else:
            raise ValueError("'order' must be 'xyz' or 'zyx'.")
        return cls(pos, rotator, features)

    @classmethod
    def from_quat(
        cls,
        pos: np.ndarray,
        quat: ArrayLike,
        features: pl.DataFrame | None = None,
    ) -> Self:
        """Create molecules from quaternions."""
        return cls(pos, Rotation.from_quat(quat), features)

    @classmethod
    def from_rotvec(
        cls,
        pos: np.ndarray,
        vec: ArrayLike,
        features: pl.DataFrame | None = None,
    ) -> Self:
        """Create molecules from rotation vectors."""
        return cls(pos, Rotation.from_rotvec(vec), features)

    @classmethod
    def from_matrix(
        cls,
        pos: np.ndarray,
        matrix: np.ndarray,
        features: pl.DataFrame | None = None,
    ) -> Self:
        """Create molecules from rotation matrices."""
        return cls(pos, Rotation.from_matrix(matrix), features)

    @classmethod
    def from_csv(
        cls,
        path: PathLike,
        pos_cols: list[str] = ["z", "y", "x"],
        rot_cols: list[str] = ["zvec", "yvec", "xvec"],
        **pl_kwargs,
    ) -> Self:
        """Load csv as a Molecules object."""
        import polars as pl

        df: pd.DataFrame = pd.read_csv(path, **pd_kwargs)  # type: ignore
        return cls.from_dataframe(df, pos_cols, rot_cols)

    @classmethod
    def from_dataframe(
        cls,
        df: pd.DataFrame,
        pos_cols: list[str] = ["z", "y", "x"],
        rot_cols: list[str] = ["zvec", "yvec", "xvec"],
    ) -> Self:
        pos_cols = pos_cols.copy()
        rot_cols = rot_cols.copy()
<<<<<<< HEAD
        pos = df[pos_cols]
        rotvec = df[rot_cols]
        cols = pos + rotvec
        others = df.iloc[:, np.array([c not in cols for c in df.columns])]
=======
        df = pl.read_csv(path, **pl_kwargs)
        pos = df.select(pos_cols)
        rotvec = df.select(rot_cols)
        cols = pos.columns + rotvec.columns
        others = df.select([c for c in df.columns if c not in cols])
>>>>>>> 38ae5ebc
        return cls(
            np.asarray(pos).T,
            Rotation.from_rotvec(np.asarray(rotvec).T),
            features=others,
        )

    @property
    def features(self) -> pl.DataFrame:
        """Molecules features."""
        if self._features is None:
            import polars as pl

            return pl.DataFrame(None)
        return self._features

    @features.setter
    def features(self, value):
        if value is None:
            self._features = None
        else:
            if not isinstance(value, pl.DataFrame):
                df = pl.DataFrame(value)
            else:
                df = value
            if len(df) != self.pos.shape[0]:
                raise ValueError(
                    f"Length mismatch. There are {self.pos.shape[0]} molecules but "
                    f"{len(df)} features were given."
                )
            self._features = df
        return None

    def to_dataframe(self) -> pl.DataFrame:
        """Convert coordinates, rotation and features into a single data frame."""
        import polars as pl

        rotvec = self.rotvec()
        data = np.concatenate([self.pos, rotvec], axis=1)
        df = pl.DataFrame(data, columns=_CSV_COLUMNS)
        if self._features is not None:
            df = df.with_columns(list(self._features))
        return df

    def to_csv(self, save_path: PathLike) -> None:
        """
        Save molecules as a csv file.

        Parameters
        ----------
        save_path : PathLike
            Save path.
        """
        return self.to_dataframe().write_csv(str(save_path))

    def __len__(self) -> int:
        """Return the number of molecules."""
        return self._pos.shape[0]

    def __getitem__(self, key: int | slice | list[int] | np.ndarray) -> Self:
        return self.subset(key)

    @property
    def pos(self) -> NDArray[np.float32]:
        """Positions of molecules."""
        return self._pos  # type: ignore

    @property
    def x(self) -> NDArray[np.float32]:
        """Vectors of x-axis."""
        return self._rotator.apply([0.0, 0.0, 1.0])

    @property
    def y(self) -> NDArray[np.float32]:
        """Vectors of y-axis."""
        return self._rotator.apply([0.0, 1.0, 0.0])

    @property
    def z(self) -> NDArray[np.float32]:
        """Vectors of z-axis."""
        return self._rotator.apply([1.0, 0.0, 0.0])

    @property
    def rotator(self) -> Rotation:
        """Return ``scipy.spatial.transform.Rotation`` object"""
        return self._rotator

    @classmethod
    def concat(cls, moles: Iterable[Molecules], concat_features: bool = True) -> Self:
        """Concatenate Molecules objects."""
        pos: list[np.ndarray] = []
        quat: list[np.ndarray] = []
        features: list[pl.DataFrame] = []
        for mol in moles:
            pos.append(mol.pos)
            quat.append(mol.quaternion())
            features.append(mol.features)

        all_pos = np.concatenate(pos, axis=0)
        all_quat = np.concatenate(quat, axis=0)
        if concat_features:
            all_features = pl.concat(features, how="horizontal")
        else:
            all_features = None

        return cls(all_pos, Rotation(all_quat), features=all_features)

    def copy(self) -> Self:
        """Make a copy of the object."""
        pos = self.pos.copy()
        quat = self._rotator.as_quat().copy()
        if self._features is None:
            return self.__class__(pos, Rotation(quat))
        return self.__class__(pos, Rotation(quat), self._features)

    def subset(self, spec: int | slice | list[int] | np.ndarray) -> Self:
        """
        Create a subset of molecules by slicing.

        Any slicing supported in ``numpy.ndarray``, except for integer, can be
        used here. Molecule positions and angles are sliced at the same time.

        Parameters
        ----------
        spec : int, slice, list of int, or ndarray
            Specifier that defines which molecule will be used. Any objects
            that numpy slicing are defined are supported. For instance,
            ``[2, 3, 5]`` means the 2nd, 3rd and 5th molecules will be used
            (zero-indexed), and ``slice(10, 20)`` means the 10th to 19th
            molecules will be used.

        Returns
        -------
        Molecules
            Molecule subset.
        """
        if isinstance(spec, int):
            spec = slice(spec, spec + 1)
        pos = self.pos[spec]
        quat = self._rotator.as_quat()[spec]
        if self._features is None:
            return self.__class__(pos, Rotation(quat))
        return self.__class__(pos, Rotation(quat), self._features[spec])

    def affine_matrix(
        self, src: np.ndarray, dst: np.ndarray | None = None, inverse: bool = False
    ) -> NDArray[np.float32]:
        """
        Construct affine matrices using positions and angles of molecules.

        Parameters
        ----------
        src : np.ndarray
            Source coordinates.
        dst : np.ndarray, optional
            Destination coordinates. By default the coordinates of molecules will be used.
        inverse : bool, default is False
            Return inverse mapping if true.

        Returns
        -------
        (N, 4, 4) array
            Array of concatenated affine matrices.
        """
        if dst is None:
            dst = self.pos

        nmole = len(self)

        if inverse:
            mat = self._rotator.inv().as_matrix()
        else:
            mat = self.matrix()
        rot_mat = np.zeros((nmole, 4, 4), dtype=np.float32)
        rot_mat[:, 3, 3] = 1.0
        rot_mat[:, :3, :3] = mat

        translation_0 = np.stack([np.eye(4, dtype=np.float32)] * nmole, axis=0)
        translation_1 = np.stack([np.eye(4, dtype=np.float32)] * nmole, axis=0)
        translation_0[:, :3, 3] = dst
        translation_1[:, :3, 3] = -src

        return np.einsum("nij,njk,nkl->nil", translation_0, rot_mat, translation_1)

    def cartesian_at(
        self,
        index: int | slice | Iterable[int],
        shape: tuple[int, int, int],
        scale: nm,
    ) -> NDArray[np.float32]:
        if isinstance(index, int):
            center = np.array(shape) / 2 - 0.5
            vec_x = self._rotator[index].apply([0.0, 0.0, 1.0])
            vec_y = self._rotator[index].apply([0.0, 1.0, 0.0])
            vec_z = cross(vec_x, vec_y)
            ind_z, ind_y, ind_x = [np.arange(s) - c for s, c in zip(shape, center)]
            x_ax: np.ndarray = vec_x[:, np.newaxis] * ind_x
            y_ax: np.ndarray = vec_y[:, np.newaxis] * ind_y
            z_ax: np.ndarray = vec_z[:, np.newaxis] * ind_z

            # There will be many points so data type should be converted into 32-bit
            x_ax = x_ax.astype(np.float32)
            y_ax = y_ax.astype(np.float32)
            z_ax = z_ax.astype(np.float32)

            coords = (
                z_ax[:, :, np.newaxis, np.newaxis]
                + y_ax[:, np.newaxis, :, np.newaxis]
                + x_ax[:, np.newaxis, np.newaxis, :]
            )
            shifts = self.pos[index] / scale
            coords += shifts[:, np.newaxis, np.newaxis, np.newaxis]  # unit: pixel
        elif isinstance(index, slice):
            start, stop, step = index.indices(len(self))
            coords = np.stack(
                [self.cartesian_at(i, shape, scale) for i in range(start, stop, step)],
                axis=0,
            )
        else:
            coords = np.stack(
                [self.cartesian_at(i, shape, scale) for i in index],
                axis=0,
            )

        return coords

    def matrix(self) -> NDArray[np.float32]:
        """
        Calculate rotation matrices that align molecules in such orientations
        that ``vec`` belong to the object.

        Returns
        -------
        (N, 3, 3) ndarray
            Rotation matrices. Rotations represented by these matrices transform
            molecules to the same orientations, i.e., align all the molecules.
        """
        return self._rotator.as_matrix()

    def euler_angle(
        self, seq: str = "ZXZ", degrees: bool = False
    ) -> NDArray[np.float32]:
        """
        Calculate Euler angles that transforms a source vector to vectors that
        belong to the object.

        Parameters
        ----------
        seq : str, default is "ZXZ"
            Copy of ``scipy.spatial.transform.Rotation.as_euler``. 3 characters
            belonging to the set {"X", "Y", "Z"} for intrinsic rotations, or
            {"x", "y", "z"} for extrinsic rotations. Adjacent axes cannot be the
            same. Extrinsic and intrinsic rotations cannot be mixed in one function
            call.
        degrees: bool, default is False
            Copy of ``scipy.spatial.transform.Rotation.as_euler``. Returned
            angles are in degrees if this flag is True, else they are in radians.

        Returns
        -------
        (N, 3) ndarray
            Euler angles.
        """
        seq = _translate_euler(seq)
        return self._rotator.as_euler(seq, degrees=degrees)[..., ::-1]

    def quaternion(self) -> NDArray[np.float32]:
        """
        Calculate quaternions that transforms a source vector to vectors that
        belong to the object.

        Returns
        -------
        (N, 4) ndarray
            Quaternions.
        """
        return self._rotator.as_quat()

    def rotvec(self) -> NDArray[np.float32]:
        """
        Calculate rotation vectors that transforms a source vector to vectors
        that belong to the object.

        Returns
        -------
        (N, 3) ndarray
            Rotation vectors.
        """
        return self._rotator.as_rotvec()

    def translate(self, shifts: ArrayLike, copy: bool = True) -> Self:
        """
        Translate molecule positions by ``shifts``.

        Shifts are applied in world coordinates, not internal coordinates of
        every molecules. If molecules should be translated in their own
        coordinates, such as translating toward y-direction of each molecules
        by 1.0 nm, use ``translate_internal`` instead. Translation operation
        does not convert molecule orientations.

        Parameters
        ----------
        shifts : (3,) or (N, 3) array
            Spatial shift of molecules.
        copy : bool, default is True
            If true, create a new instance, otherwise overwrite the existing
            instance.

        Returns
        -------
        Molecules
            Instance with updated positional coordinates.
        """
        coords = self._pos + np.asarray(shifts)
        if copy:
            features = self._features
            if features is not None:
                features = pl.DataFrame(list(features))  # copy
            out = self.__class__(coords, self._rotator, features=features)
        else:
            self._pos = coords
            out = self
        return out

    def translate_internal(self, shifts: ArrayLike, *, copy: bool = True) -> Self:
        """
        Translate molecule positions internally by ``shifts``.

        Shifts are applied in world coordinates, not internal coordinates of
        every molecules. If molecules should be translated in their own
        coordinates, such as translating toward y-direction of each molecules
        by 1.0 nm, use ``translate_internal`` instead. Translation operation
        does not convert molecule orientations.

        Parameters
        ----------
        shifts : (3,) or (N, 3) array
            Spatial shift of molecules.
        copy : bool, default is True
            If true, create a new instance, otherwise overwrite the existing
            instance.

        Returns
        -------
        Molecules
            Instance with updated positional coordinates.
        """
        world_shifts = self._rotator.apply(shifts)
        return self.translate(world_shifts, copy=copy)

    def translate_random(
        self,
        max_distance: nm,
        *,
        seed: int | None = None,
        copy: bool = True,
    ) -> Self:
        """
        Apply random translation to each molecule.

        Translation range is restricted by a maximum distance and translation
        values are uniformly distributed in this region. Different translations
        will be applied to different molecules.

        Parameters
        ----------
        max_distance : nm
            Maximum distance of translation.
        seed : int, optional
            Random seed, by default None
        copy : bool, default is True
            If true, create a new instance, otherwise overwrite the existing
            instance.

        Returns
        -------
        Molecules
            Translated molecules.
        """
        nmole = len(self)
        np.random.seed(seed)
        r = np.random.random(nmole) * max_distance
        theta = np.random.random(nmole) * 2 * np.pi
        phi = np.random.random(nmole) * np.pi
        np.random.seed(None)
        cos_phi = np.cos(phi)
        shifts = np.stack(
            [
                r * np.sin(phi),
                r * cos_phi * np.sin(theta),
                r * cos_phi * np.cos(theta),
            ],
            axis=1,
        )
        return self.translate(shifts, copy=copy)

    def rotate_by_rotvec_internal(self, vector: ArrayLike, copy: bool = True) -> Self:
        """
        Rotate molecules using internal rotation vector.

        Vector components are calculated in the molecule-coordinate.

        Parameters
        ----------
        vector : ArrayLike
            Rotation vector(s).
        copy : bool, default is True
            If true, create a new instance, otherwise overwrite the existing instance.

        Returns
        -------
        Molecules
            Instance with updated angles.
        """
        vector = np.atleast_2d(vector)
        vec_x = self.x
        vec_y = self.y
        vec_z = cross(vec_x, vec_y, axis=1)
        world_rotvec = (
            vec_z * vector[:, 0][:, np.newaxis]
            + vec_y * vector[:, 1][:, np.newaxis]
            + vec_x * vector[:, 2][:, np.newaxis]
        )
        return self.rotate_by_rotvec(world_rotvec, copy=copy)

    def rotate_by_matrix(self, matrix: ArrayLike, copy: bool = True) -> Self:
        """
        Rotate molecules using rotation matrices, **with their position unchanged**.

        Parameters
        ----------
        matrix : ArrayLike
            Rotation matrices, whose length must be same as the number of
            molecules.
        copy : bool, default is True
            If true, create a new instance, otherwise overwrite the existing
            instance.

        Returns
        -------
        Molecules
            Instance with updated orientation.
        """
        rotator = Rotation.from_matrix(matrix)
        return self.rotate_by(rotator, copy)

    def rotate_by_quaternion(self, quat: ArrayLike, copy: bool = True) -> Self:
        """
        Rotate molecules using quaternions, **with their position unchanged**.

        Parameters
        ----------
        quat : ArrayLike
            Rotation quaternion.
        copy : bool, default is True
            If true, create a new instance, otherwise overwrite the existing
            instance.

        Returns
        -------
        Molecules
            Instance with updated orientation.
        """
        rotator = Rotation.from_quat(quat)
        return self.rotate_by(rotator, copy)

    def rotate_by_euler_angle(
        self,
        angles: ArrayLike,
        seq: str = "ZXZ",
        degrees: bool = False,
        order: str = "xyz",
        copy: bool = True,
    ) -> Self:
        """
        Rotate molecules using Euler angles, **with their position unchanged**.

        Parameters
        ----------
        angles: array-like
            Euler angles of rotation.
        copy : bool, default is True
            If true, create a new instance, otherwise overwrite the existing
            instance.

        Returns
        -------
        Molecules
            Instance with updated orientation.
        """
        if order == "xyz":
            rotator = from_euler_xyz_coords(angles, seq, degrees)
        elif order == "zyx":
            rotator = Rotation.from_euler(seq, angles, degrees)
        else:
            raise ValueError("'order' must be 'xyz' or 'zyx'.")
        return self.rotate_by(rotator, copy)

    def rotate_by_rotvec(self, vector: ArrayLike, copy: bool = True) -> Self:
        """
        Rotate molecules using rotation vectors, **with their position unchanged**.

        Parameters
        ----------
        vector: array-like
            Rotation vectors.
        copy : bool, default is True
            If true, create a new instance, otherwise overwrite the existing
            instance.

        Returns
        -------
        Molecules
            Instance with updated orientation.
        """
        rotator = Rotation.from_rotvec(vector)
        return self.rotate_by(rotator, copy)

    def rotate_by(self, rotator: Rotation, copy: bool = True) -> Self:
        """
        Rotate molecule with a ``Rotation`` object.

        Note that ``Rotation`` object satisfies following equation.

        .. code-block::python

            rot1.apply(rot2.apply(v)) == (rot1*rot2).apply(v)

        Parameters
        ----------
        rotator : Rotation
            Molecules will be rotated by this object.
        copy : bool, default is True
            If true, create a new instance, otherwise overwrite the existing instance.

        Returns
        -------
        Molecules
            Instance with updated orientation.
        """
        rot = rotator * self._rotator
        if copy:
            features = self._features
            if features is not None:
                features = pl.DataFrame(list(features))
            out = self.__class__(self._pos, rot, features=features)
        else:
            self._rotator = rot
            out = self
        return out

    def linear_transform(
        self,
        shift: ArrayLike,
        rotator: Rotation,
        inv: bool = False,
    ) -> Self:
        """Shift and rotate molecules around their own coordinate."""
        rotvec = rotator.as_rotvec()
        if inv:
            shift_corrected = rotator.apply(shift, inverse=True)
            return self.rotate_by_rotvec_internal(-rotvec).translate_internal(
                shift_corrected
            )
        else:
            shift_corrected = rotator.apply(shift)
            return self.translate_internal(shift_corrected).rotate_by_rotvec_internal(
                rotvec
            )

    def concat_with(self, mole: Molecules) -> Self:
        """Concatenate the molecules with the other."""
        pos = np.concatenate([self.pos, mole.pos], axis=0)
        rot = self.rotator.concatenate([mole.rotator])
        feat = pd.concat([self.features, mole.features], axis=0)
        return self.__class__(pos, rot, features=feat)

    def groupby(self, by: str | list[str]):
        """Group molecules into sub-groups."""
        df = self.to_dataframe()
        return MoleculeGroup(df.groupby(by))


class MoleculeGroup:
    def __init__(self, group: GroupBy):
        self._group: pd.c = group

    def __iter__(self) -> Iterator[tuple[str, Molecules]]:
        for key, df in self._group:
            mole = Molecules.from_dataframe(df)
            yield key, mole


def _translate_euler(seq: str) -> str:
    table = str.maketrans({"x": "z", "z": "x", "X": "Z", "Z": "X"})
    return seq[::-1].translate(table)


def from_euler_xyz_coords(
    angles: ArrayLike, seq: str = "ZXZ", degrees: bool = False
) -> Rotation:
    """Create a rotator using zyx-coordinate system, from Euler angles."""
    seq = _translate_euler(seq)
    angles = np.asarray(angles)
    return Rotation.from_euler(seq, angles[..., ::-1], degrees)


def _normalize(a: np.ndarray) -> np.ndarray:
    """Normalize vectors to length 1. Input must be (N, 3)."""
    return a / np.sqrt(np.sum(a**2, axis=1))[:, np.newaxis]


def _extract_orthogonal(a: np.ndarray, b: np.ndarray) -> np.ndarray:
    """Extract component of b orthogonal to a."""
    a_norm = _normalize(a)
    return b - np.sum(a_norm * b, axis=1)[:, np.newaxis] * a_norm


def axes_to_rotator(z, y) -> Rotation:
    ref = _normalize(np.atleast_2d(y))

    n = ref.shape[0]
    yx = np.arctan2(ref[:, 2], ref[:, 1])
    zy = np.arctan(-ref[:, 0] / np.abs(ref[:, 1]))

    rot_vec_yx = np.zeros((n, 3))
    rot_vec_yx[:, 0] = yx
    rot_yx = Rotation.from_rotvec(rot_vec_yx)

    rot_vec_zy = np.zeros((n, 3))
    rot_vec_zy[:, 2] = zy
    rot_zy = Rotation.from_rotvec(rot_vec_zy)

    rot1 = rot_yx * rot_zy

    if z is None:
        return rot1

    vec = _normalize(np.atleast_2d(_extract_orthogonal(ref, z)))

    vec_trans = rot1.apply(vec, inverse=True)  # in zx-plane

    thetas = np.arctan2(vec_trans[..., 0], vec_trans[..., 2]) - np.pi / 2

    rot_vec_zx = np.zeros((n, 3))
    rot_vec_zx[:, 1] = thetas
    rot2 = Rotation.from_rotvec(rot_vec_zx)

    return rot1 * rot2


def cross(x: ArrayLike, y: ArrayLike, axis=None) -> np.ndarray:
    """Vector outer product in zyx coordinate."""
    return -np.cross(x, y, axis=axis)  # type: ignore<|MERGE_RESOLUTION|>--- conflicted
+++ resolved
@@ -1,10 +1,6 @@
 from __future__ import annotations
-<<<<<<< HEAD
-from typing import Iterable, TYPE_CHECKING, Iterator
-=======
 from pathlib import Path
-from typing import Iterable, TYPE_CHECKING, Union
->>>>>>> 38ae5ebc
+from typing import Iterable, TYPE_CHECKING, Iterator, Union
 import numpy as np
 from numpy.typing import ArrayLike, NDArray
 import polars as pl
@@ -13,7 +9,7 @@
 
 if TYPE_CHECKING:
     from typing_extensions import Self
-    from pandas.core.groupby.generic import GroupBy
+    from polars.internals.dataframe.groupby import GroupBy
 
 _CSV_COLUMNS = ["z", "y", "x", "zvec", "yvec", "xvec"]
 PathLike = Union[str, Path, bytes]
@@ -69,7 +65,7 @@
     @classmethod
     def empty(cls, feature_labels: Iterable[str]):
         return cls(
-            np.zeros((0, 3)), None, pd.DataFrame(None, columns=list(feature_labels))
+            np.zeros((0, 3)), None, pl.DataFrame(None, columns=list(feature_labels))
         )
 
     @classmethod
@@ -163,32 +159,22 @@
         **pl_kwargs,
     ) -> Self:
         """Load csv as a Molecules object."""
-        import polars as pl
-
-        df: pd.DataFrame = pd.read_csv(path, **pd_kwargs)  # type: ignore
+        df: pl.DataFrame = pl.read_csv(path, **pl_kwargs)  # type: ignore
         return cls.from_dataframe(df, pos_cols, rot_cols)
 
     @classmethod
     def from_dataframe(
         cls,
-        df: pd.DataFrame,
+        df: pl.DataFrame,
         pos_cols: list[str] = ["z", "y", "x"],
         rot_cols: list[str] = ["zvec", "yvec", "xvec"],
     ) -> Self:
         pos_cols = pos_cols.copy()
         rot_cols = rot_cols.copy()
-<<<<<<< HEAD
-        pos = df[pos_cols]
-        rotvec = df[rot_cols]
-        cols = pos + rotvec
-        others = df.iloc[:, np.array([c not in cols for c in df.columns])]
-=======
-        df = pl.read_csv(path, **pl_kwargs)
         pos = df.select(pos_cols)
         rotvec = df.select(rot_cols)
         cols = pos.columns + rotvec.columns
         others = df.select([c for c in df.columns if c not in cols])
->>>>>>> 38ae5ebc
         return cls(
             np.asarray(pos).T,
             Rotation.from_rotvec(np.asarray(rotvec).T),
@@ -762,7 +748,7 @@
         """Concatenate the molecules with the other."""
         pos = np.concatenate([self.pos, mole.pos], axis=0)
         rot = self.rotator.concatenate([mole.rotator])
-        feat = pd.concat([self.features, mole.features], axis=0)
+        feat = pl.concat([self.features, mole.features], how="vertical")
         return self.__class__(pos, rot, features=feat)
 
     def groupby(self, by: str | list[str]):
@@ -772,8 +758,8 @@
 
 
 class MoleculeGroup:
-    def __init__(self, group: GroupBy):
-        self._group: pd.c = group
+    def __init__(self, group: GroupBy[pl.DataFrame]):
+        self._group = group
 
     def __iter__(self) -> Iterator[tuple[str, Molecules]]:
         for key, df in self._group:
